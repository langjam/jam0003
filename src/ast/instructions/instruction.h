#pragma once

<<<<<<< HEAD
#include <memory>
=======
#include "ast/state.h"
>>>>>>> 6c4b7d3b

class AstInstruction {
   public:
    typedef std::shared_ptr<AstInstruction> Ptr;
    AstInstruction() {}
    virtual ~AstInstruction() {}
    virtual void run(State* state) = 0;
};<|MERGE_RESOLUTION|>--- conflicted
+++ resolved
@@ -1,10 +1,7 @@
 #pragma once
 
-<<<<<<< HEAD
 #include <memory>
-=======
-#include "ast/state.h"
->>>>>>> 6c4b7d3b
+#include <runtime/state.h>
 
 class AstInstruction {
    public:
