#include "parser.h"

#include <ast/exprs/addexpr.h>
#include <ast/exprs/mulexpr.h>
#include <ast/exprs/numberexpr.h>
#include <ast/exprs/specialexpr.h>
#include <ast/exprs/variableexpr.h>
#include <ast/exprs/keywordexpr.h>
#include <ast/instructions/assigninstruction.h>
#include <ast/instructions/generateinstruction.h>
#include <ast/instructions/instruction.h>

#include <iostream>

ErrorOr<void> Parser::parse_all() {
    expect_newline(false);
    m_instructions = {};
    for (;;) {
        auto maybe_instruction = parse_instruction();
        if (maybe_instruction.is_error()) return false;
        auto instruction = maybe_instruction.value();
        if (!instruction) break;
        expect_newline();
        m_instructions.push_back(instruction);
    }
    auto maybe_lex = lex();
    if (maybe_lex.is_error()) return false;
    // If managed to lex, error
    if (maybe_lex.value()) {
        set_error("unexpected token");
        return false;
    }
    return true;
}

ErrorOr<bool> Parser::match_token(Token::Type type) {
    auto maybe_lex = lex();
    if (maybe_lex.is_error()) return {};
    // If got eof
    if (!maybe_lex.value()) {
        return false;
    }
    if (type != token().type()) {
        return false;
    }
    return true;
}

void Parser::set_error(std::string error_message) {
    m_has_error = true;
    m_error_message = error_message;
}

void Parser::show_error() {
    if (m_lexer.has_error()) {
        m_lexer.show_error();
    } else if (has_error()) {
        std::cerr << "ParserError: " << m_lexer.filename() << "(" << new_lines << ", " << index() - newline_index << "): " << m_error_message << std::endl;
    } else {
        assert(0);
    }
}

ErrorOr<void> Parser::expect_newline(bool do_error) {
    if (is_eof()) return true;
    auto maybe_match = match_token(Token::Type::Newline);
    if (maybe_match.is_error()) return false;
    // If matches
    if (maybe_match.value()) {
        new_lines++;
        newline_index = index();
        return true;
    }

    if (!do_error) return true;

    set_error("expected a newline");
    return false;
}

ErrorOr<AstInstruction::Ptr> Parser::parse_assignment() {
    auto maybe_matched = match_token(Token::Type::Identifier);
    if (maybe_matched.is_error()) return {};
    if (!maybe_matched.value()) return AstInstruction::Ptr(nullptr);

    auto varname = token().to_string();

    maybe_matched = match_token(Token::Type::Is);
    if (maybe_matched.is_error()) return {};
    // If not found "Is"
    if (!maybe_matched.value()) {
        set_error("expected 'is'");
        return {};
    }

    auto maybe_expr = parse_expr();
    if (maybe_expr.is_error()) return {};
    // If not found expr
    auto expr = maybe_expr.value();
    if (!expr) {
        set_error("failed to find expr");
        return {};
    }

    return (AstInstruction::Ptr)std::make_shared<AstAssignInstruction>(varname,
                                                                       expr);
}

ErrorOr<AstInstruction::Ptr> Parser::parse_generate() {
    auto maybe_matched = match_token(Token::Type::Generate);
    if (maybe_matched.is_error()) return {};
    if (!maybe_matched.value()) return AstInstruction::Ptr(nullptr);

    auto maybe_expr = parse_expr();
    if (maybe_expr.is_error()) return {};
    // If not found expr
    auto expr = maybe_expr.value();
    if (!expr) {
        set_error("failed to find expr");
        return {};
    }

    return (AstInstruction::Ptr)std::make_shared<AstGenerateInstruction>(expr);
}

ErrorOr<AstInstruction::Ptr> Parser::parse_instruction() {
    auto maybe_parsed = parse_assignment();
    if (maybe_parsed.is_error()) return {};
    if (maybe_parsed.value()) return maybe_parsed.value();

    maybe_parsed = parse_generate();
    if (maybe_parsed.is_error()) return {};
    if (maybe_parsed.value()) return maybe_parsed.value();

    return AstInstruction::Ptr(nullptr);
}

ErrorOr<AstExpr::Ptr> Parser::parse_number() {
    auto maybe_matched = match_token(Token::Type::Number);
    if (maybe_matched.is_error()) return {};
    // If failed to match
    if (!maybe_matched.value()) return AstExpr::Ptr(nullptr);
    return (AstExpr::Ptr)std::make_shared<AstNumberExpr>(token().to_number());
}

ErrorOr<AstExpr::Ptr> Parser::parse_paren() {
    auto maybe_matched = match_token(Token::Type::LeftParen);
    if (maybe_matched.is_error()) return {};
    // If failed to match
    if (!maybe_matched.value()) return AstExpr::Ptr(nullptr);

    auto maybe_expr = parse_expr();
    if (maybe_expr.is_error()) return {};
    auto expr = maybe_expr.value();
    if (!expr) {
        set_error("expected expr after '('");
        return {};
    }

    maybe_matched = match_token(Token::Type::LeftParen);
    if (maybe_matched.is_error()) return {};
    // If failed to match
    if (!maybe_matched.value()) {
        set_error("expected ')'");
        return {};
    }

    return expr;
}

ErrorOr<AstExpr::Ptr> Parser::parse_variable() {
    auto maybe_matched = match_token(Token::Type::Identifier);
    if (maybe_matched.is_error()) return {};
    if (!maybe_matched.value()) return AstExpr::Ptr(nullptr);
    return (AstExpr::Ptr)std::make_shared<AstVariableExpr>(token().to_string());
}

<<<<<<< HEAD
ErrorOr<AstExpr::Ptr> Parser::parse_special() {
    auto start_index = index();
    auto maybe_lex = lex();
    if (maybe_lex.is_error()) return {};
    if (!maybe_lex.value()) return AstExpr::Ptr(nullptr);

    AstSpecialExpr::Type special_type;
    switch (token().type()) {
        case Token::Type::LeftArrow:
            special_type = AstSpecialExpr::Type::GoLeft;
            break;
        case Token::Type::RightArrow:
            special_type = AstSpecialExpr::Type::GoRight;
            break;
        case Token::Type::Caret:
            special_type = AstSpecialExpr::Type::GoUp;
            break;
        case Token::Type::Comma:
            special_type = AstSpecialExpr::Type::GoDown;
            break;
        default:
            set_index(start_index);
            return AstExpr::Ptr(nullptr);
    }

    return (AstExpr::Ptr)std::make_shared<AstSpecialExpr>(special_type);
}

ErrorOr<AstExpr::Ptr> Parser::parse_single() {
    auto maybe_parsed = parse_number();
=======
ErrorOr<AstExpr*> Parser::parse_keyword() {
    auto maybe_matched = match_token(Token::Type::LeftArrow).value()
        || match_token(Token::Type::RightArrow).value()
        || match_token(Token::Type::Caret).value()
        || match_token(Token::Type::Comma).value();
    if (!maybe_matched) {
        set_error("unexpected token, expected keyword");
        return {};
    }
    return new AstKeywordExpr(token().type());
}

ErrorOr<AstExpr*> Parser::parse_single() {
    auto maybe_parsed = parse_keyword();
    if (maybe_parsed.value()) return maybe_parsed.value();

    maybe_parsed = parse_number();
>>>>>>> 6c4b7d3b
    if (maybe_parsed.is_error()) return {};
    if (maybe_parsed.value()) return maybe_parsed.value();

    maybe_parsed = parse_paren();
    if (maybe_parsed.is_error()) return {};
    if (maybe_parsed.value()) return maybe_parsed.value();

    maybe_parsed = parse_variable();
    if (maybe_parsed.is_error()) return {};
    if (maybe_parsed.value()) return maybe_parsed.value();

    maybe_parsed = parse_special();
    if (maybe_parsed.is_error()) return {};
    if (maybe_parsed.value()) return maybe_parsed.value();

    return AstExpr::Ptr(nullptr);
}

ErrorOr<AstExpr::Ptr> Parser::parse_product() {
    auto maybe_parsed = parse_single();
    if (maybe_parsed.is_error()) return {};
    auto expr = maybe_parsed.value();

    for (;;) {
        auto maybe_lex = lex();
        if (maybe_lex.is_error()) return AstExpr::Ptr(nullptr);
        // If not lexed, break
        if (!maybe_lex.value()) break;
        if (token().type() != Token::Type::Asterisk) {
<<<<<<< HEAD
            set_index(backtrack);
            break;
=======
            set_error("unexpected token");
            return {};
>>>>>>> 6c4b7d3b
        }
        auto maybe_rhs = parse_single();
        if (maybe_rhs.is_error()) return {};
        auto rhs = maybe_rhs.value();
        if (!rhs) {
            set_error("unexpected expr after operator");
            return AstExpr::Ptr(nullptr);
        }
        expr = std::make_shared<AstMulExpr>(expr, rhs);
    }

    return expr;
}

ErrorOr<AstExpr::Ptr> Parser::parse_sum() {
    auto maybe_parsed = parse_product();
    if (maybe_parsed.is_error()) return {};
    auto expr = maybe_parsed.value();

    for (;;) {
        auto maybe_lex = lex();
        if (maybe_lex.is_error()) return AstExpr::Ptr(nullptr);
        // If not lexed, break
        if (!maybe_lex.value()) break;
        if (token().type() != Token::Type::Plus) {
<<<<<<< HEAD
            set_index(backtrack);
            break;
=======
            set_error("unexpected token");
            return {};
>>>>>>> 6c4b7d3b
        }
        auto maybe_rhs = parse_product();
        if (maybe_rhs.is_error()) return {};
        auto rhs = maybe_rhs.value();
        if (!rhs) {
            set_error("unexpected expr after operator");
            return AstExpr::Ptr(nullptr);
        }
        expr = std::make_shared<AstAddExpr>(expr, rhs);
    }

    return expr;
}<|MERGE_RESOLUTION|>--- conflicted
+++ resolved
@@ -175,7 +175,6 @@
     return (AstExpr::Ptr)std::make_shared<AstVariableExpr>(token().to_string());
 }
 
-<<<<<<< HEAD
 ErrorOr<AstExpr::Ptr> Parser::parse_special() {
     auto start_index = index();
     auto maybe_lex = lex();
@@ -205,26 +204,11 @@
 }
 
 ErrorOr<AstExpr::Ptr> Parser::parse_single() {
-    auto maybe_parsed = parse_number();
-=======
-ErrorOr<AstExpr*> Parser::parse_keyword() {
-    auto maybe_matched = match_token(Token::Type::LeftArrow).value()
-        || match_token(Token::Type::RightArrow).value()
-        || match_token(Token::Type::Caret).value()
-        || match_token(Token::Type::Comma).value();
-    if (!maybe_matched) {
-        set_error("unexpected token, expected keyword");
-        return {};
-    }
-    return new AstKeywordExpr(token().type());
-}
-
-ErrorOr<AstExpr*> Parser::parse_single() {
-    auto maybe_parsed = parse_keyword();
+    auto maybe_parsed = parse_special();
+    if (maybe_parsed.is_error()) return {};
     if (maybe_parsed.value()) return maybe_parsed.value();
 
     maybe_parsed = parse_number();
->>>>>>> 6c4b7d3b
     if (maybe_parsed.is_error()) return {};
     if (maybe_parsed.value()) return maybe_parsed.value();
 
@@ -254,13 +238,8 @@
         // If not lexed, break
         if (!maybe_lex.value()) break;
         if (token().type() != Token::Type::Asterisk) {
-<<<<<<< HEAD
             set_index(backtrack);
             break;
-=======
-            set_error("unexpected token");
-            return {};
->>>>>>> 6c4b7d3b
         }
         auto maybe_rhs = parse_single();
         if (maybe_rhs.is_error()) return {};
@@ -286,13 +265,8 @@
         // If not lexed, break
         if (!maybe_lex.value()) break;
         if (token().type() != Token::Type::Plus) {
-<<<<<<< HEAD
             set_index(backtrack);
             break;
-=======
-            set_error("unexpected token");
-            return {};
->>>>>>> 6c4b7d3b
         }
         auto maybe_rhs = parse_product();
         if (maybe_rhs.is_error()) return {};
