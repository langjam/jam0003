#pragma once

#include <ast/exprs/expr.h>
#include <ast/instructions/instruction.h>
#include <parsing/lexer.h>
#include <utils/erroror.h>

#include <vector>

class Parser final {
   public:
    Parser(Lexer& lexer) : m_lexer(lexer) {}
    ~Parser() {}

    ErrorOr<void> parse_all();
    void show_error();

   private:
    Lexer& m_lexer;
    bool m_has_error{false};
    std::string m_error_message{};
<<<<<<< HEAD
    std::vector<AstInstruction::Ptr> m_instructions;
=======
    std::vector<AstInstruction*> m_instructions;
    size_t new_lines = 1;
    size_t newline_index = 0;
>>>>>>> 6c4b7d3b

    ErrorOr<bool> lex() { return m_lexer.lex(); }
    bool has_error() { return m_has_error; }
    bool is_eof() { return m_lexer.is_eof(); }
    Token& token() { return m_lexer.token(); }
    size_t index() { return m_lexer.index(); }
    void set_index(size_t index) { m_lexer.set_index(index); }
    void set_error(std::string error_message);
    ErrorOr<bool> match_token(Token::Type type);
    ErrorOr<void> expect_newline(bool do_error = true);

<<<<<<< HEAD
    ErrorOr<AstInstruction::Ptr> parse_assignment();
    ErrorOr<AstInstruction::Ptr> parse_generate();
    ErrorOr<AstInstruction::Ptr> parse_instruction();

    ErrorOr<AstExpr::Ptr> parse_number();
    ErrorOr<AstExpr::Ptr> parse_paren();
    ErrorOr<AstExpr::Ptr> parse_variable();
    ErrorOr<AstExpr::Ptr> parse_special();
    ErrorOr<AstExpr::Ptr> parse_single();
    ErrorOr<AstExpr::Ptr> parse_product();
    ErrorOr<AstExpr::Ptr> parse_sum();
    inline ErrorOr<AstExpr::Ptr> parse_expr() { return parse_sum(); }
=======
    ErrorOr<AstInstruction*> parse_assignment();
    ErrorOr<AstInstruction*> parse_generate();
    ErrorOr<AstInstruction*> parse_instruction();

    ErrorOr<AstExpr*> parse_number();
    ErrorOr<AstExpr*> parse_keyword();
    ErrorOr<AstExpr*> parse_paren();
    ErrorOr<AstExpr*> parse_variable();
    ErrorOr<AstExpr*> parse_single();
    ErrorOr<AstExpr*> parse_product();
    ErrorOr<AstExpr*> parse_sum();
    inline ErrorOr<AstExpr*> parse_expr() { return parse_sum(); }
>>>>>>> 6c4b7d3b
};<|MERGE_RESOLUTION|>--- conflicted
+++ resolved
@@ -19,13 +19,9 @@
     Lexer& m_lexer;
     bool m_has_error{false};
     std::string m_error_message{};
-<<<<<<< HEAD
     std::vector<AstInstruction::Ptr> m_instructions;
-=======
-    std::vector<AstInstruction*> m_instructions;
     size_t new_lines = 1;
     size_t newline_index = 0;
->>>>>>> 6c4b7d3b
 
     ErrorOr<bool> lex() { return m_lexer.lex(); }
     bool has_error() { return m_has_error; }
@@ -37,7 +33,6 @@
     ErrorOr<bool> match_token(Token::Type type);
     ErrorOr<void> expect_newline(bool do_error = true);
 
-<<<<<<< HEAD
     ErrorOr<AstInstruction::Ptr> parse_assignment();
     ErrorOr<AstInstruction::Ptr> parse_generate();
     ErrorOr<AstInstruction::Ptr> parse_instruction();
@@ -50,18 +45,4 @@
     ErrorOr<AstExpr::Ptr> parse_product();
     ErrorOr<AstExpr::Ptr> parse_sum();
     inline ErrorOr<AstExpr::Ptr> parse_expr() { return parse_sum(); }
-=======
-    ErrorOr<AstInstruction*> parse_assignment();
-    ErrorOr<AstInstruction*> parse_generate();
-    ErrorOr<AstInstruction*> parse_instruction();
-
-    ErrorOr<AstExpr*> parse_number();
-    ErrorOr<AstExpr*> parse_keyword();
-    ErrorOr<AstExpr*> parse_paren();
-    ErrorOr<AstExpr*> parse_variable();
-    ErrorOr<AstExpr*> parse_single();
-    ErrorOr<AstExpr*> parse_product();
-    ErrorOr<AstExpr*> parse_sum();
-    inline ErrorOr<AstExpr*> parse_expr() { return parse_sum(); }
->>>>>>> 6c4b7d3b
 };